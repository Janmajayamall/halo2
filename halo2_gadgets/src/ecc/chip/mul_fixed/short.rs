use std::convert::TryInto;

use super::super::{EccPoint, EccScalarFixedShort, FixedPoints, L_SCALAR_SHORT, NUM_WINDOWS_SHORT};
use crate::{ecc::chip::MagnitudeSign, utilities::bool_check};

use halo2_proofs::{
    circuit::{Layouter, Region},
    plonk::{ConstraintSystem, Constraints, Error, Expression, Selector},
    poly::Rotation,
};
use pasta_curves::pallas;

#[derive(Clone, Debug, Eq, PartialEq)]
pub struct Config<Fixed: FixedPoints<pallas::Affine>> {
    // Selector used for fixed-base scalar mul with short signed exponent.
    q_mul_fixed_short: Selector,
    super_config: super::Config<Fixed>,
}

impl<Fixed: FixedPoints<pallas::Affine>> Config<Fixed> {
    pub(crate) fn configure(
        meta: &mut ConstraintSystem<pallas::Base>,
        super_config: super::Config<Fixed>,
    ) -> Self {
        let config = Self {
            q_mul_fixed_short: meta.selector(),
            super_config,
        };

        config.create_gate(meta);

        config
    }

    fn create_gate(&self, meta: &mut ConstraintSystem<pallas::Base>) {
        // Gate contains the following constraints:
        // - https://p.z.cash/halo2-0.1:ecc-fixed-mul-short-msb
        // - https://p.z.cash/halo2-0.1:ecc-fixed-mul-short-conditional-neg
        meta.create_gate("Short fixed-base mul gate", |meta| {
            let q_mul_fixed_short = meta.query_selector(self.q_mul_fixed_short);
            let y_p = meta.query_advice(self.super_config.add_config.y_p, Rotation::cur());
            let y_a = meta.query_advice(self.super_config.add_config.y_qr, Rotation::cur());
            // z_21 = k_21
            let last_window = meta.query_advice(self.super_config.u, Rotation::cur());
            let sign = meta.query_advice(self.super_config.window, Rotation::cur());

            let one = Expression::Constant(pallas::Base::one());

            // Check that last window is either 0 or 1.
            let last_window_check = bool_check(last_window);
            // Check that sign is either 1 or -1.
            let sign_check = sign.clone().square() - one;

            // `(x_a, y_a)` is the result of `[m]B`, where `m` is the magnitude.
            // We conditionally negate this result using `y_p = y_a * s`, where `s` is the sign.

            // Check that the final `y_p = y_a` or `y_p = -y_a`
            //
            // This constraint is redundant / unnecessary, because `sign` is constrained
            // to -1 or 1 by `sign_check`, and `negation_check` therefore permits a strict
            // subset of the cases that this constraint permits.
            let y_check = (y_p.clone() - y_a.clone()) * (y_p.clone() + y_a.clone());

            // Check that the correct sign is witnessed s.t. sign * y_p = y_a
            let negation_check = sign * y_p - y_a;

            Constraints::with_selector(
                q_mul_fixed_short,
                [
                    ("last_window_check", last_window_check),
                    ("sign_check", sign_check),
                    ("y_check", y_check),
                    ("negation_check", negation_check),
                ],
            )
        });
    }

    /// Constraints `magnitude` to be at most 66 bits.
    ///
    /// The final window is separately constrained to be a single bit, which completes the
    /// 64-bit range constraint.
    fn decompose(
        &self,
        region: &mut Region<'_, pallas::Base>,
        offset: usize,
        magnitude_sign: MagnitudeSign,
    ) -> Result<EccScalarFixedShort, Error> {
        let (magnitude, sign) = magnitude_sign;

        // Decompose magnitude
        let running_sum = self.super_config.running_sum_config.copy_decompose(
            region,
            offset,
            magnitude.clone(),
            true,
            L_SCALAR_SHORT,
            NUM_WINDOWS_SHORT,
        )?;

        Ok(EccScalarFixedShort {
            magnitude,
            sign,
            running_sum: Some(running_sum.zs().try_into().unwrap()),
        })
    }

    pub fn assign(
        &self,
        mut layouter: impl Layouter<pallas::Base>,
        scalar: &EccScalarFixedShort,
        base: &<Fixed as FixedPoints<pallas::Affine>>::ShortScalar,
    ) -> Result<(EccPoint<pallas::Affine>, EccScalarFixedShort), Error>
    where
        <Fixed as FixedPoints<pallas::Affine>>::ShortScalar:
            super::super::FixedPoint<pallas::Affine>,
    {
        let (scalar, acc, mul_b) = layouter.assign_region(
            || "Short fixed-base mul (incomplete addition)",
            |mut region| {
                let offset = 0;

                // Decompose the scalar
                let scalar = match scalar.running_sum {
                    None => self.decompose(
                        &mut region,
                        offset,
                        (scalar.magnitude.clone(), scalar.sign.clone()),
                    ),
                    Some(_) => todo!("unimplemented for halo2_gadgets v0.1.0"),
                }?;

                let (acc, mul_b) = self
                    .super_config
                    .assign_region_inner::<_, NUM_WINDOWS_SHORT>(
                        &mut region,
                        offset,
                        &(&scalar).into(),
                        base,
                        self.super_config.running_sum_config.q_range_check(),
                    )?;

                Ok((scalar, acc, mul_b))
            },
        )?;

        // Last window
        let result = layouter.assign_region(
            || "Short fixed-base mul (most significant word)",
            |mut region| {
                let offset = 0;
                // Add to the cumulative sum to get `[magnitude]B`.
                let magnitude_mul = self.super_config.add_config.assign_region(
                    &mul_b.clone().into(),
                    &acc.clone().into(),
                    offset,
                    &mut region,
                )?;

                // Increase offset by 1 after complete addition
                let offset = offset + 1;

                // Copy sign to `window` column
                let sign = scalar.sign.copy_advice(
                    || "sign",
                    &mut region,
                    self.super_config.window,
                    offset,
                )?;

                // Copy last window to `u` column.
                // (Although the last window is not a `u` value; we are copying it into the `u`
                // column because there is an available cell there.)
                let z_21 = scalar.running_sum.as_ref().unwrap()[21].clone();
                z_21.copy_advice(|| "last_window", &mut region, self.super_config.u, offset)?;

                // Conditionally negate `y`-coordinate
                let y_val = sign.value().and_then(|sign| {
                    if sign == &-pallas::Base::one() {
                        -magnitude_mul.y.value()
                    } else {
                        magnitude_mul.y.value().cloned()
                    }
                });

                // Enable mul_fixed_short selector on final row
                self.q_mul_fixed_short.enable(&mut region, offset)?;

                // Assign final `y` to `y_p` column and return final point
                let y_var = region.assign_advice(
                    || "y_var",
                    self.super_config.add_config.y_p,
                    offset,
                    || y_val,
                )?;

                Ok(EccPoint {
                    x: magnitude_mul.x,
                    y: y_var,
                })
            },
        )?;

        #[cfg(test)]
        // Check that the correct multiple is obtained.
        // This inlined test is only done for valid 64-bit magnitudes
        // and valid +/- 1 signs.
        // Invalid values result in constraint failures which are
        // tested at the circuit-level.
        {
            use super::super::FixedPoint;
            use group::{ff::PrimeField, Curve};

            scalar
                .magnitude
                .value()
                .zip(scalar.sign.value())
                .zip(result.point())
                .assert_if_known(|((magnitude, sign), result)| {
                    let magnitude_is_valid =
                        magnitude <= &&pallas::Base::from(0xFFFF_FFFF_FFFF_FFFFu64);
                    let sign_is_valid = sign.square() == pallas::Base::one();
                    // Only check the result if the magnitude and sign are valid.
                    !(magnitude_is_valid && sign_is_valid) || {
                        let scalar = {
                            // Move magnitude from base field into scalar field (which always fits
                            // for Pallas).
                            let magnitude = pallas::Scalar::from_repr(magnitude.to_repr()).unwrap();

                            let sign = if sign == &&pallas::Base::one() {
                                pallas::Scalar::one()
                            } else {
                                -pallas::Scalar::one()
                            };

                            magnitude * sign
                        };
                        let real_mul = base.generator() * scalar;

                        &real_mul.to_affine() == result
                    }
                });
        }

        Ok((result, scalar))
    }
}

#[cfg(test)]
pub mod tests {
    use group::{ff::PrimeField, Curve};
    use halo2_proofs::{
        arithmetic::CurveAffine,
        circuit::{AssignedCell, Chip, Layouter, Value},
        plonk::{Any, Error},
    };
    use pasta_curves::{arithmetic::FieldExt, pallas};

    use crate::{
        ecc::{
            chip::{EccChip, FixedPoint, MagnitudeSign},
            tests::{Short, TestFixedBases},
            FixedPointShort, NonIdentityPoint, Point, ScalarFixedShort,
        },
        utilities::{lookup_range_check::LookupRangeCheckConfig, UtilitiesInstructions},
    };

    #[allow(clippy::op_ref)]
    pub(crate) fn test_mul_fixed_short(
        chip: EccChip<TestFixedBases>,
        mut layouter: impl Layouter<pallas::Base>,
    ) -> Result<(), Error> {
        // test_short
        let base_val = Short.generator();
        let test_short = FixedPointShort::from_inner(chip.clone(), Short);

        fn load_magnitude_sign(
            chip: EccChip<TestFixedBases>,
            mut layouter: impl Layouter<pallas::Base>,
            magnitude: pallas::Base,
            sign: pallas::Base,
        ) -> Result<MagnitudeSign, Error> {
            let column = chip.config().advices[0];
            let magnitude = chip.load_private(
                layouter.namespace(|| "magnitude"),
                column,
                Value::known(magnitude),
            )?;
            let sign =
                chip.load_private(layouter.namespace(|| "sign"), column, Value::known(sign))?;

            Ok((magnitude, sign))
        }

        fn constrain_equal_non_id(
            chip: EccChip<TestFixedBases>,
            mut layouter: impl Layouter<pallas::Base>,
            base_val: pallas::Affine,
            scalar_val: pallas::Scalar,
            result: Point<pallas::Affine, EccChip<TestFixedBases>>,
        ) -> Result<(), Error> {
            let expected = NonIdentityPoint::new(
                chip,
                layouter.namespace(|| "expected point"),
                Value::known((base_val * scalar_val).to_affine()),
            )?;
            result.constrain_equal(layouter.namespace(|| "constrain result"), &expected)
        }

        let magnitude_signs = [
            ("random [a]B", pallas::Base::from(rand::random::<u64>()), {
                let mut random_sign = pallas::Base::one();
                if rand::random::<bool>() {
                    random_sign = -random_sign;
                }
                random_sign
            }),
            (
                "[2^64 - 1]B",
                pallas::Base::from(0xFFFF_FFFF_FFFF_FFFFu64),
                pallas::Base::one(),
            ),
            (
                "-[2^64 - 1]B",
                pallas::Base::from(0xFFFF_FFFF_FFFF_FFFFu64),
                -pallas::Base::one(),
            ),
            // There is a single canonical sequence of window values for which a doubling occurs on the last step:
            // 1333333333333333333334 in octal.
            // [0xB6DB_6DB6_DB6D_B6DC] B
            (
                "mul_with_double",
                pallas::Base::from(0xB6DB_6DB6_DB6D_B6DCu64),
                pallas::Base::one(),
            ),
            (
                "mul_with_double negative",
                pallas::Base::from(0xB6DB_6DB6_DB6D_B6DCu64),
                -pallas::Base::one(),
            ),
        ];

        for (name, magnitude, sign) in magnitude_signs.iter() {
            let (result, _) = {
                let magnitude_sign = load_magnitude_sign(
                    chip.clone(),
                    layouter.namespace(|| *name),
                    *magnitude,
                    *sign,
                )?;
                let by = ScalarFixedShort::new(
                    chip.clone(),
                    layouter.namespace(|| "signed short scalar"),
                    magnitude_sign,
                )?;
                test_short.mul(layouter.namespace(|| *name), by)?
            };
            // Move from base field into scalar field
            let scalar = {
                let magnitude = pallas::Scalar::from_repr(magnitude.to_repr()).unwrap();
                let sign = if *sign == pallas::Base::one() {
                    pallas::Scalar::one()
                } else {
                    -pallas::Scalar::one()
                };
                magnitude * sign
            };
            constrain_equal_non_id(
                chip.clone(),
                layouter.namespace(|| *name),
                base_val,
                scalar,
                result,
            )?;
        }

        let zero_magnitude_signs = [
            ("mul by +zero", pallas::Base::zero(), pallas::Base::one()),
            ("mul by -zero", pallas::Base::zero(), -pallas::Base::one()),
        ];

        for (name, magnitude, sign) in zero_magnitude_signs.iter() {
            let (result, _) = {
                let magnitude_sign = load_magnitude_sign(
                    chip.clone(),
                    layouter.namespace(|| *name),
                    *magnitude,
                    *sign,
                )?;
                let by = ScalarFixedShort::new(
                    chip.clone(),
                    layouter.namespace(|| "signed short scalar"),
                    magnitude_sign,
                )?;
                test_short.mul(layouter.namespace(|| *name), by)?
            };
            result
                .inner()
                .is_identity()
                .assert_if_known(|is_identity| *is_identity);
        }

        Ok(())
    }

    #[test]
    fn invalid_magnitude_sign() {
        use crate::{
            ecc::chip::{EccConfig, FixedPoint},
            utilities::UtilitiesInstructions,
        };
        use halo2_proofs::{
            circuit::{Layouter, SimpleFloorPlanner},
            dev::{FailureLocation, MockProver, VerifyFailure},
            plonk::{Circuit, ConstraintSystem, Error},
        };

        #[derive(Default)]
        struct MyCircuit {
            magnitude: Value<pallas::Base>,
            sign: Value<pallas::Base>,
            // For test checking
            magnitude_error: Value<pallas::Base>,
        }

        impl UtilitiesInstructions<pallas::Base> for MyCircuit {
            type Var = AssignedCell<pallas::Base, pallas::Base>;
        }

        impl Circuit<pallas::Base> for MyCircuit {
            type Config = EccConfig<TestFixedBases>;
            type FloorPlanner = SimpleFloorPlanner;

            fn without_witnesses(&self) -> Self {
                Self::default()
            }

            fn configure(meta: &mut ConstraintSystem<pallas::Base>) -> Self::Config {
                let advices = [
                    meta.advice_column(),
                    meta.advice_column(),
                    meta.advice_column(),
                    meta.advice_column(),
                    meta.advice_column(),
                    meta.advice_column(),
                    meta.advice_column(),
                    meta.advice_column(),
                    meta.advice_column(),
                    meta.advice_column(),
                ];
                let lookup_table = meta.lookup_table_column();
                let lagrange_coeffs = [
                    meta.fixed_column(),
                    meta.fixed_column(),
                    meta.fixed_column(),
                    meta.fixed_column(),
                    meta.fixed_column(),
                    meta.fixed_column(),
                    meta.fixed_column(),
                    meta.fixed_column(),
                ];

                // Shared fixed column for loading constants
                let constants = meta.fixed_column();
                meta.enable_constant(constants);

                let range_check = LookupRangeCheckConfig::configure(meta, advices[9], lookup_table);
                EccChip::<TestFixedBases>::configure(meta, advices, lagrange_coeffs, range_check)
            }

            fn synthesize(
                &self,
                config: Self::Config,
                mut layouter: impl Layouter<pallas::Base>,
            ) -> Result<(), Error> {
                let column = config.advices[0];

                let short_config = config.mul_fixed_short.clone();
                let magnitude_sign = {
                    let magnitude = self.load_private(
                        layouter.namespace(|| "load magnitude"),
                        column,
                        self.magnitude,
                    )?;
                    let sign =
                        self.load_private(layouter.namespace(|| "load sign"), column, self.sign)?;
                    ScalarFixedShort::new(
                        EccChip::construct(config),
                        layouter.namespace(|| "signed short scalar"),
                        (magnitude, sign),
                    )?
                };

                short_config.assign(layouter, &magnitude_sign.inner, &Short)?;

                Ok(())
            }
        }

        // Copied from halo2_proofs::dev::util
        fn format_value(v: pallas::Base) -> String {
            use ff::Field;
            if v.is_zero_vartime() {
                "0".into()
            } else if v == pallas::Base::one() {
                "1".into()
            } else if v == -pallas::Base::one() {
                "-1".into()
            } else {
                // Format value as hex.
                let s = format!("{:?}", v);
                // Remove leading zeroes.
                let s = s.strip_prefix("0x").unwrap();
                let s = s.trim_start_matches('0');
                format!("0x{}", s)
            }
        }

        // Magnitude larger than 64 bits should fail
        {
            let circuits = [
                // 2^64
                MyCircuit {
                    magnitude: Value::known(pallas::Base::from_u128(1 << 64)),
                    sign: Value::known(pallas::Base::one()),
                    magnitude_error: Value::known(pallas::Base::from(1 << 1)),
                },
                // -2^64
                MyCircuit {
                    magnitude: Value::known(pallas::Base::from_u128(1 << 64)),
                    sign: Value::known(-pallas::Base::one()),
                    magnitude_error: Value::known(pallas::Base::from(1 << 1)),
                },
                // 2^66
                MyCircuit {
                    magnitude: Value::known(pallas::Base::from_u128(1 << 66)),
                    sign: Value::known(pallas::Base::one()),
                    magnitude_error: Value::known(pallas::Base::from(1 << 3)),
                },
                // -2^66
                MyCircuit {
                    magnitude: Value::known(pallas::Base::from_u128(1 << 66)),
                    sign: Value::known(-pallas::Base::one()),
                    magnitude_error: Value::known(pallas::Base::from(1 << 3)),
                },
                // 2^254
                MyCircuit {
                    magnitude: Value::known(pallas::Base::from_u128(1 << 127).square()),
                    sign: Value::known(pallas::Base::one()),
                    magnitude_error: Value::known(
                        pallas::Base::from_u128(1 << 95).square() * pallas::Base::from(2),
                    ),
                },
                // -2^254
                MyCircuit {
                    magnitude: Value::known(pallas::Base::from_u128(1 << 127).square()),
                    sign: Value::known(-pallas::Base::one()),
                    magnitude_error: Value::known(
                        pallas::Base::from_u128(1 << 95).square() * pallas::Base::from(2),
                    ),
                },
            ];

            for circuit in circuits.iter() {
                let prover = MockProver::<pallas::Base>::run(11, circuit, vec![]).unwrap();
                circuit.magnitude_error.assert_if_known(|magnitude_error| {
                    assert_eq!(
                        prover.verify(),
                        Err(vec![
                            VerifyFailure::ConstraintNotSatisfied {
                                constraint: (
<<<<<<< HEAD
                                    (18, "Short fixed-base mul gate").into(),
=======
                                    (21, "Short fixed-base mul gate").into(),
>>>>>>> 22e8041e
                                    0,
                                    "last_window_check",
                                )
                                    .into(),
                                location: FailureLocation::InRegion {
                                    region: (3, "Short fixed-base mul (most significant word)")
                                        .into(),
                                    offset: 1,
                                },
                                cell_values: vec![(
                                    ((Any::Advice, 5).into(), 0).into(),
                                    format_value(*magnitude_error),
                                )],
                            },
                            VerifyFailure::Permutation {
                                column: (Any::Fixed, 9).into(),
                                location: FailureLocation::OutsideRegion { row: 0 },
                            },
                            VerifyFailure::Permutation {
                                column: (Any::Advice, 4).into(),
                                location: FailureLocation::InRegion {
                                    region: (2, "Short fixed-base mul (incomplete addition)")
                                        .into(),
                                    offset: 22,
                                },
                            },
                        ])
                    );
                    true
                });
            }
        }

        // Sign that is not +/- 1 should fail
        {
            let magnitude_u64 = rand::random::<u64>();
            let circuit = MyCircuit {
                magnitude: Value::known(pallas::Base::from(magnitude_u64)),
                sign: Value::known(pallas::Base::zero()),
                magnitude_error: Value::unknown(),
            };

            let negation_check_y = {
                *(Short.generator() * pallas::Scalar::from(magnitude_u64))
                    .to_affine()
                    .coordinates()
                    .unwrap()
                    .y()
            };

            let prover = MockProver::<pallas::Base>::run(11, &circuit, vec![]).unwrap();
            assert_eq!(
                prover.verify(),
                Err(vec![
                    VerifyFailure::ConstraintNotSatisfied {
<<<<<<< HEAD
                        constraint: ((18, "Short fixed-base mul gate").into(), 1, "sign_check")
=======
                        constraint: ((21, "Short fixed-base mul gate").into(), 1, "sign_check")
>>>>>>> 22e8041e
                            .into(),
                        location: FailureLocation::InRegion {
                            region: (3, "Short fixed-base mul (most significant word)").into(),
                            offset: 1,
                        },
                        cell_values: vec![(((Any::Advice, 4).into(), 0).into(), "0".to_string())],
                    },
                    VerifyFailure::ConstraintNotSatisfied {
                        constraint: (
<<<<<<< HEAD
                            (18, "Short fixed-base mul gate").into(),
=======
                            (21, "Short fixed-base mul gate").into(),
>>>>>>> 22e8041e
                            3,
                            "negation_check"
                        )
                            .into(),
                        location: FailureLocation::InRegion {
                            region: (3, "Short fixed-base mul (most significant word)").into(),
                            offset: 1,
                        },
                        cell_values: vec![
                            (
                                ((Any::Advice, 1).into(), 0).into(),
                                format_value(negation_check_y),
                            ),
                            (
                                ((Any::Advice, 3).into(), 0).into(),
                                format_value(negation_check_y),
                            ),
                            (((Any::Advice, 4).into(), 0).into(), "0".to_string()),
                        ],
                    }
                ])
            );
        }
    }
}<|MERGE_RESOLUTION|>--- conflicted
+++ resolved
@@ -569,11 +569,7 @@
                         Err(vec![
                             VerifyFailure::ConstraintNotSatisfied {
                                 constraint: (
-<<<<<<< HEAD
-                                    (18, "Short fixed-base mul gate").into(),
-=======
-                                    (21, "Short fixed-base mul gate").into(),
->>>>>>> 22e8041e
+                                    (22, "Short fixed-base mul gate").into(),
                                     0,
                                     "last_window_check",
                                 )
@@ -629,11 +625,7 @@
                 prover.verify(),
                 Err(vec![
                     VerifyFailure::ConstraintNotSatisfied {
-<<<<<<< HEAD
-                        constraint: ((18, "Short fixed-base mul gate").into(), 1, "sign_check")
-=======
-                        constraint: ((21, "Short fixed-base mul gate").into(), 1, "sign_check")
->>>>>>> 22e8041e
+                        constraint: ((22, "Short fixed-base mul gate").into(), 1, "sign_check")
                             .into(),
                         location: FailureLocation::InRegion {
                             region: (3, "Short fixed-base mul (most significant word)").into(),
@@ -643,11 +635,7 @@
                     },
                     VerifyFailure::ConstraintNotSatisfied {
                         constraint: (
-<<<<<<< HEAD
-                            (18, "Short fixed-base mul gate").into(),
-=======
-                            (21, "Short fixed-base mul gate").into(),
->>>>>>> 22e8041e
+                            (22, "Short fixed-base mul gate").into(),
                             3,
                             "negation_check"
                         )
