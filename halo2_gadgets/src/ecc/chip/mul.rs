--- conflicted
+++ resolved
@@ -172,7 +172,6 @@
         &self,
         mut layouter: impl Layouter<pallas::Base>,
         alpha: AssignedCell<pallas::Base, pallas::Base>,
-<<<<<<< HEAD
         base: &NonIdentityEccPoint<pallas::Affine>,
     ) -> Result<(EccPoint<pallas::Affine>, ScalarVar), Error> {
         let (result, zs): (EccPoint<pallas::Affine>, Vec<Z<pallas::Base>>) = layouter
@@ -215,65 +214,6 @@
                         offset,
                         pallas::Base::zero(),
                     )?);
-=======
-        base: &NonIdentityEccPoint,
-    ) -> Result<(EccPoint, ScalarVar), Error> {
-        let (result, zs): (EccPoint, Vec<Z<pallas::Base>>) = layouter.assign_region(
-            || "variable-base scalar mul",
-            |mut region| {
-                let offset = 0;
-
-                // Case `base` into an `EccPoint` for later use.
-                let base_point: EccPoint = base.clone().into();
-
-                // Decompose `k = alpha + t_q` bitwise (big-endian bit order).
-                let bits = decompose_for_scalar_mul(alpha.value());
-
-                // Define ranges for each part of the algorithm.
-                let bits_incomplete_hi = &bits[INCOMPLETE_HI_RANGE];
-                let bits_incomplete_lo = &bits[INCOMPLETE_LO_RANGE];
-                let lsb = bits[pallas::Scalar::NUM_BITS as usize - 1];
-
-                // Initialize the accumulator `acc = [2]base` using complete addition.
-                let acc =
-                    self.add_config
-                        .assign_region(&base_point, &base_point, offset, &mut region)?;
-
-                // Increase the offset by 1 after complete addition.
-                let offset = offset + 1;
-
-                // Initialize the running sum for scalar decomposition to zero.
-                //
-                // `incomplete::Config::double_and_add` will copy this cell directly into
-                // itself. This is fine because we are just assigning the same value to
-                // the same cell twice, and then applying an equality constraint between
-                // the cell and itself (which the permutation argument treats as a no-op).
-                let z_init = Z(region.assign_advice_from_constant(
-                    || "z_init = 0",
-                    self.hi_config.z,
-                    offset,
-                    pallas::Base::zero(),
-                )?);
-
-                // Double-and-add (incomplete addition) for the `hi` half of the scalar decomposition
-                let (x_a, y_a, zs_incomplete_hi) = self.hi_config.double_and_add(
-                    &mut region,
-                    offset,
-                    base,
-                    bits_incomplete_hi,
-                    (X(acc.x), acc.y, z_init.clone()),
-                )?;
-
-                // Double-and-add (incomplete addition) for the `lo` half of the scalar decomposition
-                let z = zs_incomplete_hi.last().expect("should not be empty");
-                let (x_a, y_a, zs_incomplete_lo) = self.lo_config.double_and_add(
-                    &mut region,
-                    offset,
-                    base,
-                    bits_incomplete_lo,
-                    (x_a, y_a, z.clone()),
-                )?;
->>>>>>> 22e8041e
 
                     // Double-and-add (incomplete addition) for the `hi` half of the scalar decomposition
                     let (x_a, y_a, zs_incomplete_hi) = self.hi_config.double_and_add(
@@ -281,7 +221,7 @@
                         offset,
                         base,
                         bits_incomplete_hi,
-                        (X(acc.x), Y(acc.y), z_init.clone()),
+                        (X(acc.x), acc.y, z_init.clone()),
                     )?;
 
                     // Double-and-add (incomplete addition) for the `lo` half of the scalar decomposition
